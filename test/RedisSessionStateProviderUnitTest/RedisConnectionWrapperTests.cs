﻿//
// Copyright (c) Microsoft Corporation.  All rights reserved.
// Licensed under the MIT License. See License.txt in the project root for license information.
//

using FakeItEasy;
using System;
using System.Collections.Generic;
using System.Linq;
using System.Text;
using System.Threading.Tasks;
using System.Web.SessionState;
using Xunit;

namespace Microsoft.Web.Redis.Tests
{
    public class RedisConnectionWrapperTests
    {
        private static RedisUtility RedisUtility = new RedisUtility(Utility.GetDefaultConfigUtility());

        [Fact]
        public void UpdateExpiryTime_Valid()
        {
            string sessionId = "session_id";
            RedisConnectionWrapper.sharedConnection = A.Fake<RedisSharedConnection>();
            RedisConnectionWrapper redisConn = new RedisConnectionWrapper(Utility.GetDefaultConfigUtility(), sessionId);
            redisConn.redisConnection = A.Fake<IRedisClientConnection>();
            redisConn.UpdateExpiryTime(90);
            A.CallTo(() => redisConn.redisConnection.Eval(A<string>.Ignored, A<string[]>.That.Matches(s => s.Length == 2),
                A<object[]>.That.Matches(o => o.Length == 1))).MustHaveHappened();
        }

        [Fact]
        public void GetLockAge_ValidTicks()
        {
            RedisConnectionWrapper.sharedConnection = A.Fake<RedisSharedConnection>();
            RedisConnectionWrapper redisConn = new RedisConnectionWrapper(Utility.GetDefaultConfigUtility(), "");
            redisConn.redisConnection = A.Fake<IRedisClientConnection>();
            Assert.NotNull(redisConn.GetLockAge(DateTime.Now.Ticks));
        }

        [Fact]
        public void GetLockAge_InValidTicks()
        {
            RedisConnectionWrapper.sharedConnection = A.Fake<RedisSharedConnection>();
            RedisConnectionWrapper redisConn = new RedisConnectionWrapper(Utility.GetDefaultConfigUtility(), "");
            redisConn.redisConnection = A.Fake<IRedisClientConnection>();
            Assert.NotEqual(0, redisConn.GetLockAge("Invalid-tics").TotalHours);
        }

        [Fact]
        public void Set_NullData()
        {
            RedisConnectionWrapper.sharedConnection = A.Fake<RedisSharedConnection>();
            string sessionId = "session_id";
            RedisConnectionWrapper redisConn = new RedisConnectionWrapper(Utility.GetDefaultConfigUtility(), sessionId);
            redisConn.redisConnection = A.Fake<IRedisClientConnection>();
            redisConn.Set(null, 90);
            A.CallTo(() => redisConn.redisConnection.Eval(A<string>.Ignored, A<string[]>.Ignored, A<object[]>.Ignored)).MustNotHaveHappened();
        }

        [Fact]
        public void Set_ValidData()
        {
            string sessionId = "session_id";
            RedisConnectionWrapper.sharedConnection = A.Fake<RedisSharedConnection>();
            RedisConnectionWrapper.redisUtility = new RedisUtility(Utility.GetDefaultConfigUtility()); 
            RedisConnectionWrapper redisConn = new RedisConnectionWrapper(Utility.GetDefaultConfigUtility(), sessionId);
            redisConn.redisConnection = A.Fake<IRedisClientConnection>();
            ChangeTrackingSessionStateItemCollection data = new ChangeTrackingSessionStateItemCollection(RedisConnectionWrapper.redisUtility);
            data["key"] = "value";
            redisConn.Set(data, 90);
            A.CallTo(() => redisConn.redisConnection.Eval(A<string>.Ignored, A<string[]>.That.Matches(s => s.Length == 2), 
                A<object[]>.That.Matches(o => o.Length == 4))).MustHaveHappened();
        }

        [Fact]
        public void TryTakeWriteLockAndGetData_UnableToLock()
        {
            string id = "session_id";
            DateTime lockTime = DateTime.Now;
            int lockTimeout = 90;
            object lockId;
            ISessionStateItemCollection data;

            object[] returnFromRedis = { "Diff-lock-id", "", "15", true };

            RedisConnectionWrapper.sharedConnection = A.Fake<RedisSharedConnection>();
            RedisConnectionWrapper redisConn = new RedisConnectionWrapper(Utility.GetDefaultConfigUtility(), id);
            redisConn.redisConnection = A.Fake<IRedisClientConnection>();

            A.CallTo(() => redisConn.redisConnection.Eval(A<string>.Ignored, A<string[]>.That.Matches(s => s.Length == 3),
                 A<object[]>.That.Matches(o => o.Length == 2))).Returns(returnFromRedis);
            A.CallTo(() => redisConn.redisConnection.GetLockId(A<object>.Ignored)).Returns("Diff-lock-id");
            A.CallTo(() => redisConn.redisConnection.IsLocked(A<object>.Ignored)).Returns(true);
            A.CallTo(() => redisConn.redisConnection.GetSessionTimeout(A<object>.Ignored)).Returns(15);

            int sessionTimeout;
            Assert.False(redisConn.TryTakeWriteLockAndGetData(lockTime, lockTimeout, out lockId, out data, out sessionTimeout));
            Assert.Equal("Diff-lock-id", lockId);
            Assert.Null(data);
            Assert.Equal(15, sessionTimeout);
            A.CallTo(() => redisConn.redisConnection.Eval(A<string>.Ignored, A<string[]>.That.Matches(s => s.Length == 3),
                A<object[]>.That.Matches(o => o.Length == 2))).MustHaveHappened();
            A.CallTo(() => redisConn.redisConnection.GetLockId(A<object>.Ignored)).MustHaveHappened();
            A.CallTo(() => redisConn.redisConnection.IsLocked(A<object>.Ignored)).MustHaveHappened();
            A.CallTo(() => redisConn.redisConnection.GetSessionData(A<object>.Ignored)).MustNotHaveHappened();
            A.CallTo(() => redisConn.redisConnection.GetSessionTimeout(A<object>.Ignored)).MustHaveHappened();
        }

        [Fact]
        public void TryTakeWriteLockAndGetData_UnableToLockWithSameLockId()
        {
            string id = "session_id";
            DateTime lockTime = DateTime.Now;
            int lockTimeout = 90;
            object lockId;
            ISessionStateItemCollection data;

            object[] returnFromRedis = { lockTime.Ticks.ToString(), "", "15", true };

            RedisConnectionWrapper.sharedConnection = A.Fake<RedisSharedConnection>();
            RedisConnectionWrapper redisConn = new RedisConnectionWrapper(Utility.GetDefaultConfigUtility(), id);
            redisConn.redisConnection = A.Fake<IRedisClientConnection>();

            A.CallTo(() => redisConn.redisConnection.Eval(A<string>.Ignored, A<string[]>.That.Matches(s => s.Length == 3),
                 A<object[]>.That.Matches(o => o.Length == 2))).Returns(returnFromRedis);
            A.CallTo(() => redisConn.redisConnection.GetLockId(A<object>.Ignored)).Returns(lockTime.Ticks.ToString());
            A.CallTo(() => redisConn.redisConnection.IsLocked(A<object>.Ignored)).Returns(true);
            A.CallTo(() => redisConn.redisConnection.GetSessionTimeout(A<object>.Ignored)).Returns(15);

            
            int sessionTimeout;
            Assert.False(redisConn.TryTakeWriteLockAndGetData(lockTime, lockTimeout, out lockId, out data, out sessionTimeout));
            Assert.Equal(lockTime.Ticks.ToString(), lockId);
            Assert.Null(data);
            Assert.Equal(15, sessionTimeout);
            A.CallTo(() => redisConn.redisConnection.Eval(A<string>.Ignored, A<string[]>.That.Matches(s => s.Length == 3),
                A<object[]>.That.Matches(o => o.Length == 2))).MustHaveHappened();
            A.CallTo(() => redisConn.redisConnection.GetLockId(A<object>.Ignored)).MustHaveHappened();
            A.CallTo(() => redisConn.redisConnection.IsLocked(A<object>.Ignored)).MustHaveHappened();
            A.CallTo(() => redisConn.redisConnection.GetSessionData(A<object>.Ignored)).MustNotHaveHappened();
            A.CallTo(() => redisConn.redisConnection.GetSessionTimeout(A<object>.Ignored)).MustHaveHappened();
        }

        [Fact]
        public void TryTakeWriteLockAndGetData_Valid()
        {
            string id = "session_id";
            DateTime lockTime = DateTime.Now;
            int lockTimeout = 90;
            object lockId;
            ISessionStateItemCollection data;

            RedisConnectionWrapper.sharedConnection = A.Fake<RedisSharedConnection>();
            RedisConnectionWrapper redisConn = new RedisConnectionWrapper(Utility.GetDefaultConfigUtility(), id);
            redisConn.redisConnection = A.Fake<IRedisClientConnection>();

            object[] sessionData = { "Key", RedisUtility.GetBytesFromObject("value") };
            object[] returnFromRedis = { lockTime.Ticks.ToString(), sessionData, "15", false };
            ChangeTrackingSessionStateItemCollection sessionDataReturn = Utility.GetChangeTrackingSessionStateItemCollection();
            sessionDataReturn["key"] = "value";

            A.CallTo(() => redisConn.redisConnection.Eval(A<string>.Ignored, A<string[]>.That.Matches(s => s.Length == 3),
                 A<object[]>.That.Matches(o => o.Length == 2))).Returns(returnFromRedis);
            A.CallTo(() => redisConn.redisConnection.GetLockId(A<object>.Ignored)).Returns(lockTime.Ticks.ToString());
            A.CallTo(() => redisConn.redisConnection.IsLocked(A<object>.Ignored)).Returns(false);
            A.CallTo(() => redisConn.redisConnection.GetSessionData(A<object>.Ignored)).Returns(sessionDataReturn);
            A.CallTo(() => redisConn.redisConnection.GetSessionTimeout(A<object>.Ignored)).Returns(15);

            int sessionTimeout;
            Assert.True(redisConn.TryTakeWriteLockAndGetData(lockTime, lockTimeout, out lockId, out data, out sessionTimeout));
            Assert.Equal(lockTime.Ticks.ToString(), lockId);
            Assert.Equal(1, data.Count);
            Assert.Equal(15, sessionTimeout);
            A.CallTo(() => redisConn.redisConnection.Eval(A<string>.Ignored, A<string[]>.That.Matches(s => s.Length == 3),
                A<object[]>.That.Matches(o => o.Length == 2))).MustHaveHappened();
            A.CallTo(() => redisConn.redisConnection.GetLockId(A<object>.Ignored)).MustHaveHappened();
            A.CallTo(() => redisConn.redisConnection.IsLocked(A<object>.Ignored)).MustHaveHappened();
            A.CallTo(() => redisConn.redisConnection.GetSessionData(A<object>.Ignored)).MustHaveHappened();
            A.CallTo(() => redisConn.redisConnection.GetSessionTimeout(A<object>.Ignored)).MustHaveHappened();
        }

        [Fact]
        public void TryCheckWriteLockAndGetData_Valid()
        {
            string id = "session_id";
            object lockId;
            ISessionStateItemCollection data;

            RedisConnectionWrapper.sharedConnection = A.Fake<RedisSharedConnection>();
            RedisConnectionWrapper redisConn = new RedisConnectionWrapper(Utility.GetDefaultConfigUtility(), id);
            redisConn.redisConnection = A.Fake<IRedisClientConnection>();

            object[] sessionData = { "Key", RedisUtility.GetBytesFromObject("value") };
            object[] returnFromRedis = { "", sessionData, "15" };
            ChangeTrackingSessionStateItemCollection sessionDataReturn = Utility.GetChangeTrackingSessionStateItemCollection();
            sessionDataReturn["key"] = "value";

            A.CallTo(() => redisConn.redisConnection.Eval(A<string>.Ignored, A<string[]>.That.Matches(s => s.Length == 3),
                 A<object[]>.That.Matches(o => o.Length == 0))).Returns(returnFromRedis);
            A.CallTo(() => redisConn.redisConnection.GetLockId(A<object>.Ignored)).Returns("");
            A.CallTo(() => redisConn.redisConnection.GetSessionData(A<object>.Ignored)).Returns(sessionDataReturn);
            A.CallTo(() => redisConn.redisConnection.GetSessionTimeout(A<object>.Ignored)).Returns(15);

            int sessionTimeout;
            Assert.True(redisConn.TryCheckWriteLockAndGetData(out lockId, out data, out sessionTimeout));
            Assert.Equal(null, lockId);
            Assert.Equal(1, data.Count);
            Assert.Equal(15, sessionTimeout);
            A.CallTo(() => redisConn.redisConnection.Eval(A<string>.Ignored, A<string[]>.That.Matches(s => s.Length == 3),
                A<object[]>.That.Matches(o => o.Length == 0))).MustHaveHappened();
            A.CallTo(() => redisConn.redisConnection.GetLockId(A<object>.Ignored)).MustHaveHappened();
            A.CallTo(() => redisConn.redisConnection.GetSessionData(A<object>.Ignored)).MustHaveHappened();
            A.CallTo(() => redisConn.redisConnection.GetSessionTimeout(A<object>.Ignored)).MustHaveHappened();
        }

        [Fact]
        public void TryReleaseLockIfLockIdMatch_WriteLock()
        {
            string id = "session_id";
            object lockId = DateTime.Now.Ticks;

            RedisConnectionWrapper.sharedConnection = A.Fake<RedisSharedConnection>();
            RedisConnectionWrapper redisConn = new RedisConnectionWrapper(Utility.GetDefaultConfigUtility(), id);
            redisConn.redisConnection = A.Fake<IRedisClientConnection>();
            
            redisConn.TryReleaseLockIfLockIdMatch(lockId, 900);
            A.CallTo(() => redisConn.redisConnection.Eval(A<string>.Ignored, A<string[]>.That.Matches(s => s.Length == 3 && s[0].Equals(redisConn.Keys.LockKey)),
                 A<object[]>.That.Matches(o => o.Length == 2))).MustHaveHappened();
        }

        [Fact]
        public void TryRemoveIfLockIdMatch_Valid()
        {
            string id = "session_id";
            object lockId = DateTime.Now.Ticks;

            RedisConnectionWrapper.sharedConnection = A.Fake<RedisSharedConnection>();
            RedisConnectionWrapper redisConn = new RedisConnectionWrapper(Utility.GetDefaultConfigUtility(), id);
<<<<<<< HEAD
            
            redisConn.TryRemoveAndReleaseLock(lockId);
            A.CallTo(() => mockRedisClient.Eval(A<string>.Ignored, A<string[]>.That.Matches(s => s.Length == 3),
=======
            redisConn.redisConnection = A.Fake<IRedisClientConnection>();

            redisConn.TryRemoveAndReleaseLockIfLockIdMatch(lockId);
            A.CallTo(() => redisConn.redisConnection.Eval(A<string>.Ignored, A<string[]>.That.Matches(s => s.Length == 3),
>>>>>>> ae2d3dcb
                 A<object[]>.That.Matches(o => o.Length == 1))).MustHaveHappened();
        }

        [Fact]
        public void TryUpdateIfLockIdMatchPrepare_NoUpdateNoDelete()
        {
            string id = "session_id";
            int sessionTimeout = 900;
            object lockId = DateTime.Now.Ticks;
            ChangeTrackingSessionStateItemCollection data = Utility.GetChangeTrackingSessionStateItemCollection();

            RedisConnectionWrapper.redisUtility = new RedisUtility(Utility.GetDefaultConfigUtility());
            RedisConnectionWrapper.sharedConnection = A.Fake<RedisSharedConnection>();
            RedisConnectionWrapper redisConn = new RedisConnectionWrapper(Utility.GetDefaultConfigUtility(), id);
<<<<<<< HEAD
            redisConn.TryUpdateAndReleaseLock(lockId, data, sessionTimeout);
=======
            redisConn.redisConnection = A.Fake<IRedisClientConnection>();

            redisConn.TryUpdateAndReleaseLockIfLockIdMatch(lockId, data, sessionTimeout);
>>>>>>> ae2d3dcb

            A.CallTo(() => redisConn.redisConnection.Eval(A<string>.Ignored, A<string[]>.That.Matches(s => s.Length == 3), A<object[]>.That.Matches(
               o => o.Length == 8 &&
                    o[2].Equals(0) &&
                    o[3].Equals(9) &&
                    o[4].Equals(8) &&
                    o[5].Equals(0) &&
                    o[6].Equals(9) &&
                    o[7].Equals(8)
                ))).MustHaveHappened();
        }

        [Fact]
        public void TryUpdateIfLockIdMatchPrepare_Valid_OneUpdateOneDelete()
        {
            string id = "session_id";
            int sessionTimeout = 900;
            object lockId = DateTime.Now.Ticks;
            ChangeTrackingSessionStateItemCollection data = Utility.GetChangeTrackingSessionStateItemCollection();
            data["KeyDel"] = "valueDel";
            data["Key"] = "value";
            data.Remove("KeyDel");

            RedisConnectionWrapper.redisUtility = new RedisUtility(Utility.GetDefaultConfigUtility());
            RedisConnectionWrapper.sharedConnection = A.Fake<RedisSharedConnection>();
            RedisConnectionWrapper redisConn = new RedisConnectionWrapper(Utility.GetDefaultConfigUtility(), id);
<<<<<<< HEAD
            redisConn.TryUpdateAndReleaseLock(lockId, data, sessionTimeout);
=======
            redisConn.redisConnection = A.Fake<IRedisClientConnection>();

            redisConn.TryUpdateAndReleaseLockIfLockIdMatch(lockId, data, sessionTimeout);
>>>>>>> ae2d3dcb

            A.CallTo(() => redisConn.redisConnection.Eval(A<string>.Ignored, A<string[]>.That.Matches(s => s.Length == 3), A<object[]>.That.Matches(
               o => o.Length == 11 &&
                    o[2].Equals(1) &&
                    o[3].Equals(9) &&
                    o[4].Equals(9) &&
                    o[5].Equals(1) &&
                    o[6].Equals(10) &&
                    o[7].Equals(11)
                ))).MustHaveHappened();
        }

    }
}<|MERGE_RESOLUTION|>--- conflicted
+++ resolved
@@ -238,16 +238,10 @@
 
             RedisConnectionWrapper.sharedConnection = A.Fake<RedisSharedConnection>();
             RedisConnectionWrapper redisConn = new RedisConnectionWrapper(Utility.GetDefaultConfigUtility(), id);
-<<<<<<< HEAD
-            
+            redisConn.redisConnection = A.Fake<IRedisClientConnection>();
+
             redisConn.TryRemoveAndReleaseLock(lockId);
-            A.CallTo(() => mockRedisClient.Eval(A<string>.Ignored, A<string[]>.That.Matches(s => s.Length == 3),
-=======
-            redisConn.redisConnection = A.Fake<IRedisClientConnection>();
-
-            redisConn.TryRemoveAndReleaseLockIfLockIdMatch(lockId);
-            A.CallTo(() => redisConn.redisConnection.Eval(A<string>.Ignored, A<string[]>.That.Matches(s => s.Length == 3),
->>>>>>> ae2d3dcb
+            A.CallTo(() => redisConn.redisConnection.Eval(A<string>.Ignored, A<string[]>.That.Matches(s => s.Length == 3),
                  A<object[]>.That.Matches(o => o.Length == 1))).MustHaveHappened();
         }
 
@@ -262,13 +256,9 @@
             RedisConnectionWrapper.redisUtility = new RedisUtility(Utility.GetDefaultConfigUtility());
             RedisConnectionWrapper.sharedConnection = A.Fake<RedisSharedConnection>();
             RedisConnectionWrapper redisConn = new RedisConnectionWrapper(Utility.GetDefaultConfigUtility(), id);
-<<<<<<< HEAD
+            redisConn.redisConnection = A.Fake<IRedisClientConnection>();
             redisConn.TryUpdateAndReleaseLock(lockId, data, sessionTimeout);
-=======
-            redisConn.redisConnection = A.Fake<IRedisClientConnection>();
-
-            redisConn.TryUpdateAndReleaseLockIfLockIdMatch(lockId, data, sessionTimeout);
->>>>>>> ae2d3dcb
+
 
             A.CallTo(() => redisConn.redisConnection.Eval(A<string>.Ignored, A<string[]>.That.Matches(s => s.Length == 3), A<object[]>.That.Matches(
                o => o.Length == 8 &&
@@ -295,13 +285,9 @@
             RedisConnectionWrapper.redisUtility = new RedisUtility(Utility.GetDefaultConfigUtility());
             RedisConnectionWrapper.sharedConnection = A.Fake<RedisSharedConnection>();
             RedisConnectionWrapper redisConn = new RedisConnectionWrapper(Utility.GetDefaultConfigUtility(), id);
-<<<<<<< HEAD
+            redisConn.redisConnection = A.Fake<IRedisClientConnection>();
             redisConn.TryUpdateAndReleaseLock(lockId, data, sessionTimeout);
-=======
-            redisConn.redisConnection = A.Fake<IRedisClientConnection>();
-
-            redisConn.TryUpdateAndReleaseLockIfLockIdMatch(lockId, data, sessionTimeout);
->>>>>>> ae2d3dcb
+
 
             A.CallTo(() => redisConn.redisConnection.Eval(A<string>.Ignored, A<string[]>.That.Matches(s => s.Length == 3), A<object[]>.That.Matches(
                o => o.Length == 11 &&
