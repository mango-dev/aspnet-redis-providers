﻿//
// Copyright (c) Microsoft Corporation.  All rights reserved.
// Licensed under the MIT License. See License.txt in the project root for license information.
//

using FakeItEasy;
using Microsoft.Web.Redis.Tests;
using StackExchange.Redis;
using System;
using System.Collections.Generic;
using System.Linq;
using System.Text;
using System.Threading.Tasks;
using System.Web.SessionState;
using Xunit;

namespace Microsoft.Web.Redis.FunctionalTests
{
    public class RedisConnectionWrapperFunctionalTests
    {
        static int uniqueSessionNumber = 1;
        private static RedisUtility RedisUtility = new RedisUtility(Utility.GetDefaultConfigUtility());

        private RedisConnectionWrapper GetRedisConnectionWrapperWithUniqueSession()
        {
            
            return GetRedisConnectionWrapperWithUniqueSession(Utility.GetDefaultConfigUtility());
        }

        private RedisConnectionWrapper GetRedisConnectionWrapperWithUniqueSession(ProviderConfiguration pc)
        {
            string id = Guid.NewGuid().ToString();
            uniqueSessionNumber++;
            // Initial connection with redis
            RedisConnectionWrapper.sharedConnection = null;
            RedisConnectionWrapper redisConn = new RedisConnectionWrapper(pc, id);
            return redisConn;
        }

        private void DisposeRedisConnectionWrapper(RedisConnectionWrapper redisConn)
        {
            RedisConnectionWrapper.sharedConnection = null;
        }

        [Fact]
        public void Set_ValidData_WithCustomSerializer()
        {
            
            // this also tests host:port config part
            ProviderConfiguration pc = Utility.GetDefaultConfigUtility();
            pc.RedisSerializerType = typeof(TestSerializer).AssemblyQualifiedName;
            pc.ApplicationName = "APPTEST";
            pc.Port = 6379;
            RedisUtility testSerializerRedisUtility = new RedisUtility(pc);

            using (RedisServer redisServer = new RedisServer())
            {
                RedisConnectionWrapper redisConn = GetRedisConnectionWrapperWithUniqueSession(pc);
            
                // Inserting data into redis server
                ChangeTrackingSessionStateItemCollection data = new ChangeTrackingSessionStateItemCollection(testSerializerRedisUtility);
                data["key"] = "value";
                data["key1"] = "value1";
                redisConn.Set(data, 900);

                // Get actual connection and get data blob from redis
                IDatabase actualConnection = GetRealRedisConnection(redisConn);
                HashEntry[] sessionDataFromRedis = actualConnection.HashGetAll(redisConn.Keys.DataKey);

                // Check that data shoud be same as what inserted
                Assert.Equal(2, sessionDataFromRedis.Length);
                ChangeTrackingSessionStateItemCollection dataFromRedis = new ChangeTrackingSessionStateItemCollection(testSerializerRedisUtility);
                foreach (HashEntry entry in sessionDataFromRedis)
                {
                    dataFromRedis[entry.Name] = testSerializerRedisUtility.GetObjectFromBytes(entry.Value).ToString();
                }
                Assert.Equal("value", dataFromRedis["key"]);
                Assert.Equal("value1", dataFromRedis["key1"]);

                // remove data from redis
                actualConnection.KeyDelete(redisConn.Keys.DataKey);
                DisposeRedisConnectionWrapper(redisConn);
            }
        }

        [Fact]
        public void Set_ValidData()
        {
            // this also tests host:port config part
            ProviderConfiguration pc = Utility.GetDefaultConfigUtility();
            pc.ApplicationName = "APPTEST";
            pc.Port = 6379;

            using (RedisServer redisServer = new RedisServer())
            {
                RedisConnectionWrapper redisConn = GetRedisConnectionWrapperWithUniqueSession(pc);

                // Inserting data into redis server
                ChangeTrackingSessionStateItemCollection data = new ChangeTrackingSessionStateItemCollection(new RedisUtility(pc));
                data["key"] = "value";
                data["key1"] = "value1";
                redisConn.Set(data, 900);

                // Get actual connection and get data blob from redis
                IDatabase actualConnection = GetRealRedisConnection(redisConn);
                HashEntry[] sessionDataFromRedis = actualConnection.HashGetAll(redisConn.Keys.DataKey);

                // Check that data shoud be same as what inserted
                Assert.Equal(2, sessionDataFromRedis.Length);
                ChangeTrackingSessionStateItemCollection dataFromRedis = new ChangeTrackingSessionStateItemCollection(new RedisUtility(pc));
                foreach (HashEntry entry in sessionDataFromRedis)
                {
                    dataFromRedis[entry.Name] = RedisUtility.GetObjectFromBytes(entry.Value).ToString();
                }
                Assert.Equal("value", dataFromRedis["key"]);
                Assert.Equal("value1", dataFromRedis["key1"]);

                // remove data from redis
                actualConnection.KeyDelete(redisConn.Keys.DataKey);
                DisposeRedisConnectionWrapper(redisConn);
            }
        }

        [Fact]
        public void Set_NullData()
        {
            // this also tests host:port config part
            ProviderConfiguration pc = Utility.GetDefaultConfigUtility();
            pc.ApplicationName = "APPTEST";
            pc.Port = 6379;

            using (RedisServer redisServer = new RedisServer())
            {
                RedisConnectionWrapper redisConn = GetRedisConnectionWrapperWithUniqueSession(pc);

                // Inserting data into redis server
                ChangeTrackingSessionStateItemCollection data = new ChangeTrackingSessionStateItemCollection(new RedisUtility(pc));
                data["key"] = "value";
                data["key1"] = null;
                redisConn.Set(data, 900);

                // Get actual connection and get data blob from redis
                IDatabase actualConnection = GetRealRedisConnection(redisConn);
                HashEntry[] sessionDataFromRedis = actualConnection.HashGetAll(redisConn.Keys.DataKey);

                // Check that data shoud be same as what inserted
                Assert.Equal(2, sessionDataFromRedis.Length);
                ChangeTrackingSessionStateItemCollection dataFromRedis = new ChangeTrackingSessionStateItemCollection(new RedisUtility(pc));
                foreach (HashEntry entry in sessionDataFromRedis)
                {
                    dataFromRedis[entry.Name] = RedisUtility.GetObjectFromBytes(entry.Value);
                }
                Assert.Equal("value", dataFromRedis["key"]);
                Assert.Equal(null, dataFromRedis["key1"]);

                // remove data from redis
                actualConnection.KeyDelete(redisConn.Keys.DataKey);
                DisposeRedisConnectionWrapper(redisConn);
            }
        }

        [Fact]
        public void Set_ExpireData()
        {
            ProviderConfiguration pc = Utility.GetDefaultConfigUtility();
            using (RedisServer redisServer = new RedisServer())
            {
                RedisConnectionWrapper redisConn = GetRedisConnectionWrapperWithUniqueSession();
                // Inserting data into redis server that expires after 1 second
                ChangeTrackingSessionStateItemCollection data = new ChangeTrackingSessionStateItemCollection(new RedisUtility(pc));
                data["key"] = "value";
                redisConn.Set(data, 1);

                // Wait for 2 seconds so that data will expire
                System.Threading.Thread.Sleep(1100);

                // Get actual connection and get data blob from redis
                IDatabase actualConnection = GetRealRedisConnection(redisConn);
                HashEntry[] sessionDataFromRedis = actualConnection.HashGetAll(redisConn.Keys.DataKey);

                // Check that data shoud not be there
                Assert.Equal(0, sessionDataFromRedis.Length);
                DisposeRedisConnectionWrapper(redisConn);
            }
        }

        [Fact]
        public void TryTakeWriteLockAndGetData_WithNullData()
        {
            ProviderConfiguration pc = Utility.GetDefaultConfigUtility();
            using (RedisServer redisServer = new RedisServer())
            {
                RedisConnectionWrapper redisConn = GetRedisConnectionWrapperWithUniqueSession();

                // Inserting data into redis server
                ChangeTrackingSessionStateItemCollection data = new ChangeTrackingSessionStateItemCollection(new RedisUtility(pc));
                data["key"] = null;
                redisConn.Set(data, 900);

                DateTime lockTime = DateTime.Now;
                int lockTimeout = 900;
                object lockId;
                ISessionStateItemCollection dataFromRedis;
                int sessionTimeout;
                Assert.True(redisConn.TryTakeWriteLockAndGetData(lockTime, lockTimeout, out lockId, out dataFromRedis, out sessionTimeout));
                Assert.Equal(lockTime.Ticks.ToString(), lockId.ToString());
                Assert.Equal(1, dataFromRedis.Count);
                Assert.Null(dataFromRedis["key"]);

                // Get actual connection and get data lock from redis
                IDatabase actualConnection = GetRealRedisConnection(redisConn);
                string lockValueFromRedis = actualConnection.StringGet(redisConn.Keys.LockKey);
                Assert.Equal(lockTime.Ticks.ToString(), lockValueFromRedis);

                // remove data and lock from redis
                actualConnection.KeyDelete(redisConn.Keys.DataKey);
                actualConnection.KeyDelete(redisConn.Keys.LockKey);
                DisposeRedisConnectionWrapper(redisConn);
            }
        }

        [Fact]
        public void TryTakeWriteLockAndGetData_WriteLockWithoutAnyOtherLock()
        {
            ProviderConfiguration pc = Utility.GetDefaultConfigUtility();
            using (RedisServer redisServer = new RedisServer())
            {
                RedisConnectionWrapper redisConn = GetRedisConnectionWrapperWithUniqueSession();

                // Inserting data into redis server
                ChangeTrackingSessionStateItemCollection data = new ChangeTrackingSessionStateItemCollection(new RedisUtility(pc));
                data["key"] = "value";
                redisConn.Set(data, 900);

                DateTime lockTime = DateTime.Now;
                int lockTimeout = 900;
                object lockId;
                ISessionStateItemCollection dataFromRedis;
                int sessionTimeout;
                Assert.True(redisConn.TryTakeWriteLockAndGetData(lockTime, lockTimeout, out lockId, out dataFromRedis, out sessionTimeout));
                Assert.Equal(lockTime.Ticks.ToString(), lockId.ToString());

                ChangeTrackingSessionStateItemCollection dataFromGet = (ChangeTrackingSessionStateItemCollection)dataFromRedis;
                Assert.Null(((ValueWrapper)dataFromGet.innerCollection["key"]).GetActualValue());
                Assert.NotNull(((ValueWrapper)dataFromGet.innerCollection["key"]).GetSerializedvalue());
                Assert.Equal(1, dataFromRedis.Count);

                // this will desirialize value
                Assert.Equal("value", dataFromRedis["key"]);
                Assert.Equal("value", ((ValueWrapper)dataFromGet.innerCollection["key"]).GetActualValue());

                // Get actual connection and get data lock from redis
                IDatabase actualConnection = GetRealRedisConnection(redisConn);
                string lockValueFromRedis = actualConnection.StringGet(redisConn.Keys.LockKey);
                Assert.Equal(lockTime.Ticks.ToString(), lockValueFromRedis);

                // remove data and lock from redis
                actualConnection.KeyDelete(redisConn.Keys.DataKey);
                actualConnection.KeyDelete(redisConn.Keys.LockKey);
                DisposeRedisConnectionWrapper(redisConn);
            }
        }

        [Fact]
        public void TryTakeWriteLockAndGetData_WriteLockWithOtherWriteLock()
        {
            ProviderConfiguration pc = Utility.GetDefaultConfigUtility();
            using (RedisServer redisServer = new RedisServer())
            {
                RedisConnectionWrapper redisConn = GetRedisConnectionWrapperWithUniqueSession();

                // Inserting data into redis server
                ChangeTrackingSessionStateItemCollection data = new ChangeTrackingSessionStateItemCollection(new RedisUtility(pc));
                data["key"] = "value";
                redisConn.Set(data, 900);

                int lockTimeout = 900;
                
                // Takewrite lock successfully first time
                DateTime lockTime_1 = DateTime.Now;
                object lockId_1;
                ISessionStateItemCollection dataFromRedis_1;
                int sessionTimeout;
                Assert.True(redisConn.TryTakeWriteLockAndGetData(lockTime_1, lockTimeout, out lockId_1, out dataFromRedis_1, out sessionTimeout));
                Assert.Equal(lockTime_1.Ticks.ToString(), lockId_1.ToString());
                Assert.Equal(1, dataFromRedis_1.Count);

                // try to take write lock and fail and get earlier lock id
                DateTime lockTime_2 = lockTime_1.AddSeconds(1);
                object lockId_2;
                ISessionStateItemCollection dataFromRedis_2;
                Assert.False(redisConn.TryTakeWriteLockAndGetData(lockTime_2, lockTimeout, out lockId_2, out dataFromRedis_2, out sessionTimeout));
                Assert.Equal(lockTime_1.Ticks.ToString(), lockId_2.ToString());
                Assert.Equal(null, dataFromRedis_2);

                // Get actual connection
                IDatabase actualConnection = GetRealRedisConnection(redisConn);
                // remove data and lock from redis
                actualConnection.KeyDelete(redisConn.Keys.DataKey);
                actualConnection.KeyDelete(redisConn.Keys.LockKey);
                DisposeRedisConnectionWrapper(redisConn);
            }
        }

        [Fact]
        public void TryTakeWriteLockAndGetData_WriteLockWithOtherWriteLockWithSameLockId()
        {
            ProviderConfiguration pc = Utility.GetDefaultConfigUtility();
            using (RedisServer redisServer = new RedisServer())
            {
                RedisConnectionWrapper redisConn = GetRedisConnectionWrapperWithUniqueSession();

                // Inserting data into redis server
                ChangeTrackingSessionStateItemCollection data = new ChangeTrackingSessionStateItemCollection(new RedisUtility(pc));
                data["key"] = "value";
                redisConn.Set(data, 900);

                int lockTimeout = 900;
                // Same LockId 
                DateTime lockTime = DateTime.Now;

                // Takewrite lock successfully first time
                object lockId_1;
                ISessionStateItemCollection dataFromRedis_1;
                int sessionTimeout;
                Assert.True(redisConn.TryTakeWriteLockAndGetData(lockTime, lockTimeout, out lockId_1, out dataFromRedis_1, out sessionTimeout));
                Assert.Equal(lockTime.Ticks.ToString(), lockId_1.ToString());
                Assert.Equal(1, dataFromRedis_1.Count);

                // try to take write lock and fail and get earlier lock id
                object lockId_2;
                ISessionStateItemCollection dataFromRedis_2;
                Assert.False(redisConn.TryTakeWriteLockAndGetData(lockTime, lockTimeout, out lockId_2, out dataFromRedis_2, out sessionTimeout));
                Assert.Equal(lockTime.Ticks.ToString(), lockId_2.ToString());
                Assert.Equal(null, dataFromRedis_2);

                // Get actual connection
                IDatabase actualConnection = GetRealRedisConnection(redisConn);
                // remove data and lock from redis
                actualConnection.KeyDelete(redisConn.Keys.DataKey);
                actualConnection.KeyDelete(redisConn.Keys.LockKey);
                DisposeRedisConnectionWrapper(redisConn);
            }
        }

        [Fact]
        public void TryTakeReadLockAndGetData_WithoutAnyLock()
        {
            ProviderConfiguration pc = Utility.GetDefaultConfigUtility();
            using (RedisServer redisServer = new RedisServer())
            {
                RedisConnectionWrapper redisConn = GetRedisConnectionWrapperWithUniqueSession();

                // Inserting data into redis server
                ChangeTrackingSessionStateItemCollection data = new ChangeTrackingSessionStateItemCollection(new RedisUtility(pc));
                data["key"] = "value";
                redisConn.Set(data, 900);

                object lockId;
                ISessionStateItemCollection dataFromRedis;
                int sessionTimeout;
                Assert.True(redisConn.TryCheckWriteLockAndGetData(out lockId, out dataFromRedis, out sessionTimeout));
                Assert.Equal(null, lockId);
                Assert.Equal(1, dataFromRedis.Count);
                Assert.Equal("value", dataFromRedis["key"]);

                // Get actual connection
                // remove data from redis
                IDatabase actualConnection = GetRealRedisConnection(redisConn);
                actualConnection.KeyDelete(redisConn.Keys.DataKey);
                DisposeRedisConnectionWrapper(redisConn);
            }
        }

        [Fact]
        public void TryTakeReadLockAndGetData_WithOtherWriteLock()
        {
            ProviderConfiguration pc = Utility.GetDefaultConfigUtility();
            using (RedisServer redisServer = new RedisServer())
            {
                RedisConnectionWrapper redisConn = GetRedisConnectionWrapperWithUniqueSession();

                // Inserting data into redis server
                ChangeTrackingSessionStateItemCollection data = new ChangeTrackingSessionStateItemCollection(new RedisUtility(pc));
                data["key"] = "value";
                redisConn.Set(data, 900);

                int lockTimeout = 900;
                
                DateTime lockTime_1 = DateTime.Now;
                object lockId_1;
                ISessionStateItemCollection dataFromRedis_1;
                int sessionTimeout;
                Assert.True(redisConn.TryTakeWriteLockAndGetData(lockTime_1, lockTimeout, out lockId_1, out dataFromRedis_1, out sessionTimeout));
                Assert.Equal(lockTime_1.Ticks.ToString(), lockId_1.ToString());
                Assert.Equal(1, dataFromRedis_1.Count);

                object lockId_2;
                ISessionStateItemCollection dataFromRedis_2;
                Assert.False(redisConn.TryCheckWriteLockAndGetData(out lockId_2, out dataFromRedis_2, out sessionTimeout));
                Assert.Equal(lockTime_1.Ticks.ToString(), lockId_2.ToString());
                Assert.Equal(null, dataFromRedis_2);

                // Get actual connection
                // remove data and lock from redis
                IDatabase actualConnection = GetRealRedisConnection(redisConn);
                actualConnection.KeyDelete(redisConn.Keys.DataKey);
                actualConnection.KeyDelete(redisConn.Keys.LockKey);
                DisposeRedisConnectionWrapper(redisConn);
            }
        }

        [Fact]
        public void TryTakeWriteLockAndGetData_ExpireWriteLock()
        {
            ProviderConfiguration pc = Utility.GetDefaultConfigUtility();
            using (RedisServer redisServer = new RedisServer())
            {
                RedisConnectionWrapper redisConn = GetRedisConnectionWrapperWithUniqueSession();

                // Inserting data into redis server
                ChangeTrackingSessionStateItemCollection data = new ChangeTrackingSessionStateItemCollection(new RedisUtility(pc));
                data["key"] = "value";
                redisConn.Set(data, 900);

                int lockTimeout = 1;
                
                DateTime lockTime = DateTime.Now;
                object lockId;
                ISessionStateItemCollection dataFromRedis;
                int sessionTimeout;
                Assert.True(redisConn.TryTakeWriteLockAndGetData(lockTime, lockTimeout, out lockId, out dataFromRedis, out sessionTimeout));
                Assert.Equal(lockTime.Ticks.ToString(), lockId.ToString());
                Assert.Equal(1, dataFromRedis.Count);

                // Wait for 2 seconds so that lock will expire
                System.Threading.Thread.Sleep(1100);

                // Get actual connection and check that lock do not exists
                IDatabase actualConnection = GetRealRedisConnection(redisConn);
                string lockValueFromRedis = actualConnection.StringGet(redisConn.Keys.LockKey);
                Assert.Equal(null, lockValueFromRedis);

                // remove data from redis
                actualConnection.KeyDelete(redisConn.Keys.DataKey);
                DisposeRedisConnectionWrapper(redisConn);
            }
        }

        [Fact]
        public void TryReleaseLockIfLockIdMatch_ValidWriteLockRelease()
        {
            ProviderConfiguration pc = Utility.GetDefaultConfigUtility();
            using (RedisServer redisServer = new RedisServer())
            {
                RedisConnectionWrapper redisConn = GetRedisConnectionWrapperWithUniqueSession();
            
                // Inserting data into redis server
                ChangeTrackingSessionStateItemCollection data = new ChangeTrackingSessionStateItemCollection(new RedisUtility(pc));
                data["key"] = "value";
                redisConn.Set(data, 900);

                int lockTimeout = 900;
                
                DateTime lockTime = DateTime.Now;
                object lockId;
                ISessionStateItemCollection dataFromRedis;
                int sessionTimeout;
                Assert.True(redisConn.TryTakeWriteLockAndGetData(lockTime, lockTimeout, out lockId, out dataFromRedis, out sessionTimeout));
                Assert.Equal(lockTime.Ticks.ToString(), lockId.ToString());
                Assert.Equal(1, dataFromRedis.Count);

                redisConn.TryReleaseLockIfLockIdMatch(lockId, 900);

                // Get actual connection and check that lock do not exists
                IDatabase actualConnection = GetRealRedisConnection(redisConn);
                string lockValueFromRedis = actualConnection.StringGet(redisConn.Keys.LockKey);
                Assert.Equal(null, lockValueFromRedis);

                // remove data from redis
                actualConnection.KeyDelete(redisConn.Keys.DataKey);
                DisposeRedisConnectionWrapper(redisConn);
            }
        }

        [Fact]
        public void TryReleaseLockIfLockIdMatch_InvalidWriteLockRelease()
        {
            ProviderConfiguration pc = Utility.GetDefaultConfigUtility();
            using (RedisServer redisServer = new RedisServer())
            {
                RedisConnectionWrapper redisConn = GetRedisConnectionWrapperWithUniqueSession();
            
                // Inserting data into redis server
                ChangeTrackingSessionStateItemCollection data = new ChangeTrackingSessionStateItemCollection(new RedisUtility(pc));
                data["key"] = "value";
                redisConn.Set(data, 900);

                int lockTimeout = 900;
                
                DateTime lockTime = DateTime.Now;
                object lockId;
                ISessionStateItemCollection dataFromRedis;
                int sessionTimeout;
                Assert.True(redisConn.TryTakeWriteLockAndGetData(lockTime, lockTimeout, out lockId, out dataFromRedis, out sessionTimeout));
                Assert.Equal(lockTime.Ticks.ToString(), lockId.ToString());
                Assert.Equal(1, dataFromRedis.Count);

                object wrongLockId = lockTime.AddSeconds(1).Ticks.ToString();
                redisConn.TryReleaseLockIfLockIdMatch(wrongLockId, 900);

                // Get actual connection and check that lock do not exists
                IDatabase actualConnection = GetRealRedisConnection(redisConn);
                string lockValueFromRedis = actualConnection.StringGet(redisConn.Keys.LockKey);
                Assert.Equal(lockId, lockValueFromRedis);

                // remove data from redis
                actualConnection.KeyDelete(redisConn.Keys.DataKey);
                actualConnection.KeyDelete(redisConn.Keys.LockKey);
                DisposeRedisConnectionWrapper(redisConn);
            }
        }

        [Fact]
        public void TryRemoveIfLockIdMatch_ValidLockIdAndRemove()
        {
            ProviderConfiguration pc = Utility.GetDefaultConfigUtility();
            using (RedisServer redisServer = new RedisServer())
            {
                RedisConnectionWrapper redisConn = GetRedisConnectionWrapperWithUniqueSession();
            
                // Inserting data into redis server
                ChangeTrackingSessionStateItemCollection data = new ChangeTrackingSessionStateItemCollection(new RedisUtility(pc));
                data["key"] = "value";
                redisConn.Set(data, 900);

                int lockTimeout = 900;
                DateTime lockTime = DateTime.Now;
                object lockId;
                ISessionStateItemCollection dataFromRedis;
                int sessionTimeout;
                Assert.True(redisConn.TryTakeWriteLockAndGetData(lockTime, lockTimeout, out lockId, out dataFromRedis, out sessionTimeout));
                Assert.Equal(lockTime.Ticks.ToString(), lockId.ToString());
                Assert.Equal(1, dataFromRedis.Count);

                redisConn.TryRemoveAndReleaseLock(lockId);

                // Get actual connection and get data from redis
                IDatabase actualConnection = GetRealRedisConnection(redisConn);
                Assert.False(actualConnection.KeyExists(redisConn.Keys.DataKey));
                
                // check lock removed from redis
                Assert.False(actualConnection.KeyExists(redisConn.Keys.LockKey));
                DisposeRedisConnectionWrapper(redisConn);
            }
        }

        [Fact]
        public void TryUpdateIfLockIdMatch_WithValidUpdateAndDelete()
        {
            ProviderConfiguration pc = Utility.GetDefaultConfigUtility();
            using (RedisServer redisServer = new RedisServer())
            {
                RedisConnectionWrapper redisConn = GetRedisConnectionWrapperWithUniqueSession();
            
                // Inserting data into redis server
                ChangeTrackingSessionStateItemCollection data = new ChangeTrackingSessionStateItemCollection(new RedisUtility(pc));
                data["key1"] = "value1";
                data["key2"] = "value2";
                data["key3"] = "value3";
                redisConn.Set(data, 900);

                int lockTimeout = 900;
                DateTime lockTime = DateTime.Now;
                object lockId;
                ISessionStateItemCollection dataFromRedis;
                int sessionTimeout;
                Assert.True(redisConn.TryTakeWriteLockAndGetData(lockTime, lockTimeout, out lockId, out dataFromRedis, out sessionTimeout));
                Assert.Equal(lockTime.Ticks.ToString(), lockId.ToString());
                Assert.Equal(3, dataFromRedis.Count);
                Assert.Equal("value1", dataFromRedis["key1"]);
                Assert.Equal("value2", dataFromRedis["key2"]);
                Assert.Equal("value3", dataFromRedis["key3"]);

                dataFromRedis["key2"] = "value2-updated";
                dataFromRedis.Remove("key3");
                redisConn.TryUpdateAndReleaseLock(lockId, dataFromRedis, 900);

                // Get actual connection and get data from redis
                IDatabase actualConnection = GetRealRedisConnection(redisConn);
                HashEntry[] sessionDataFromRedis = actualConnection.HashGetAll(redisConn.Keys.DataKey);
                Assert.Equal(2, sessionDataFromRedis.Length);
                ChangeTrackingSessionStateItemCollection sessionDataFromRedisAsCollection = new ChangeTrackingSessionStateItemCollection(new RedisUtility(pc));
                foreach (HashEntry entry in sessionDataFromRedis)
                {
                    sessionDataFromRedisAsCollection[entry.Name] = RedisUtility.GetObjectFromBytes(entry.Value).ToString();
                }
                Assert.Equal("value1", sessionDataFromRedisAsCollection["key1"]);
                Assert.Equal("value2-updated", sessionDataFromRedisAsCollection["key2"]);

                // check lock removed and remove data from redis
                actualConnection.KeyDelete(redisConn.Keys.DataKey);
                Assert.False(actualConnection.KeyExists(redisConn.Keys.LockKey));
                DisposeRedisConnectionWrapper(redisConn);
            }
        }

        [Fact]
        public void TryUpdateIfLockIdMatch_WithOnlyUpdateAndNoDelete()
        {
            ProviderConfiguration pc = Utility.GetDefaultConfigUtility();
            using (RedisServer redisServer = new RedisServer())
            {
                RedisConnectionWrapper redisConn = GetRedisConnectionWrapperWithUniqueSession();
            
                // Inserting data into redis server
                ChangeTrackingSessionStateItemCollection data = new ChangeTrackingSessionStateItemCollection(new RedisUtility(pc));
                data["key1"] = "value1";
                data["key2"] = "value2";
                data["key3"] = "value3";
                redisConn.Set(data, 900);

                int lockTimeout = 900;
                DateTime lockTime = DateTime.Now;
                object lockId;
                ISessionStateItemCollection dataFromRedis;
                int sessionTimeout;
                Assert.True(redisConn.TryTakeWriteLockAndGetData(lockTime, lockTimeout, out lockId, out dataFromRedis, out sessionTimeout));
                Assert.Equal(lockTime.Ticks.ToString(), lockId.ToString());
                Assert.Equal(3, dataFromRedis.Count);
                Assert.Equal("value1", dataFromRedis["key1"]);
                Assert.Equal("value2", dataFromRedis["key2"]);
                Assert.Equal("value3", dataFromRedis["key3"]);

                dataFromRedis["key2"] = "value2-updated";
                redisConn.TryUpdateAndReleaseLock(lockId, dataFromRedis, 900);

                // Get actual connection and get data from redis
                IDatabase actualConnection = GetRealRedisConnection(redisConn);
                HashEntry[] sessionDataFromRedis = actualConnection.HashGetAll(redisConn.Keys.DataKey);
                Assert.Equal(3, sessionDataFromRedis.Length);
                ChangeTrackingSessionStateItemCollection sessionDataFromRedisAsCollection = new ChangeTrackingSessionStateItemCollection(new RedisUtility(pc));
                foreach (HashEntry entry in sessionDataFromRedis)
                {
                    sessionDataFromRedisAsCollection[entry.Name] = RedisUtility.GetObjectFromBytes(entry.Value).ToString();
                }
                Assert.Equal("value1", sessionDataFromRedisAsCollection["key1"]);
                Assert.Equal("value2-updated", sessionDataFromRedisAsCollection["key2"]);
                Assert.Equal("value3", sessionDataFromRedisAsCollection["key3"]);

                // check lock removed and remove data from redis
                actualConnection.KeyDelete(redisConn.Keys.DataKey);
                Assert.False(actualConnection.KeyExists(redisConn.Keys.LockKey));
                DisposeRedisConnectionWrapper(redisConn);
            }
        }

        [Fact]
        public void TryUpdateIfLockIdMatch_WithNoUpdateAndOnlyDelete()
        {
            ProviderConfiguration pc = Utility.GetDefaultConfigUtility();
            using (RedisServer redisServer = new RedisServer())
            {
                RedisConnectionWrapper redisConn = GetRedisConnectionWrapperWithUniqueSession();
            
                // Inserting data into redis server
                ChangeTrackingSessionStateItemCollection data = new ChangeTrackingSessionStateItemCollection(new RedisUtility(pc));
                data["key1"] = "value1";
                data["key2"] = "value2";
                data["key3"] = "value3";
                redisConn.Set(data, 900);

                int lockTimeout = 900;
                DateTime lockTime = DateTime.Now;
                object lockId;
                ISessionStateItemCollection dataFromRedis;
                int sessionTimeout;
                Assert.True(redisConn.TryTakeWriteLockAndGetData(lockTime, lockTimeout, out lockId, out dataFromRedis, out sessionTimeout));
                Assert.Equal(lockTime.Ticks.ToString(), lockId.ToString());
                Assert.Equal(3, dataFromRedis.Count);
                Assert.Equal("value1", dataFromRedis["key1"]);
                Assert.Equal("value2", dataFromRedis["key2"]);
                Assert.Equal("value3", dataFromRedis["key3"]);

                dataFromRedis.Remove("key3");
                redisConn.TryUpdateAndReleaseLock(lockId, dataFromRedis, 900);

                // Get actual connection and get data from redis
                IDatabase actualConnection = GetRealRedisConnection(redisConn);
                HashEntry[] sessionDataFromRedis = actualConnection.HashGetAll(redisConn.Keys.DataKey);
                Assert.Equal(2, sessionDataFromRedis.Length);
                ChangeTrackingSessionStateItemCollection sessionDataFromRedisAsCollection = new ChangeTrackingSessionStateItemCollection(new RedisUtility(pc));
                foreach (HashEntry entry in sessionDataFromRedis)
                {
                    sessionDataFromRedisAsCollection[entry.Name] = RedisUtility.GetObjectFromBytes(entry.Value).ToString();
                }
                Assert.Equal("value1", sessionDataFromRedisAsCollection["key1"]);
                Assert.Equal("value2", sessionDataFromRedisAsCollection["key2"]);

                // check lock removed and remove data from redis
                actualConnection.KeyDelete(redisConn.Keys.DataKey);
                Assert.False(actualConnection.KeyExists(redisConn.Keys.LockKey));
                DisposeRedisConnectionWrapper(redisConn);
            }
        }

        [Fact]
        public void TryUpdateIfLockIdMatch_ExpiryTime_OnValidData()
        {
            ProviderConfiguration pc = Utility.GetDefaultConfigUtility();
            using (RedisServer redisServer = new RedisServer())
            {
                RedisConnectionWrapper redisConn = GetRedisConnectionWrapperWithUniqueSession();
            
                // Inserting data into redis server
                ChangeTrackingSessionStateItemCollection data = new ChangeTrackingSessionStateItemCollection(new RedisUtility(pc));
                data["key"] = "value";
                data["key1"] = "value1";
                redisConn.Set(data, 900);

                // Check that data shoud exists
                int lockTimeout = 90;
                DateTime lockTime = DateTime.Now;
                object lockId;
                ISessionStateItemCollection dataFromRedis;
                int sessionTimeout;
                redisConn.TryTakeWriteLockAndGetData(lockTime, lockTimeout, out lockId, out dataFromRedis, out sessionTimeout);
                Assert.Equal(2, dataFromRedis.Count);

                // Update expiry time to only 1 sec and than verify that.
                redisConn.TryUpdateAndReleaseLock(lockId, dataFromRedis, 1);
                
                // Wait for 1.1 seconds so that data will expire
                System.Threading.Thread.Sleep(1100);

                // Get data blob from redis
                IDatabase actualConnection = GetRealRedisConnection(redisConn);
                HashEntry[] sessionDataFromRedisAfterExpire = actualConnection.HashGetAll(redisConn.Keys.DataKey);

                // Check that data shoud not be there
                Assert.Equal(0, sessionDataFromRedisAfterExpire.Length);
                DisposeRedisConnectionWrapper(redisConn);
            }
        }

        [Fact]
        public void TryUpdateAndReleaseLockIfLockIdMatch_LargeLockTime_ExpireManuallyTest()
        {
            ProviderConfiguration pc = Utility.GetDefaultConfigUtility();
            using (RedisServer redisServer = new RedisServer())
            {
                RedisConnectionWrapper redisConn = GetRedisConnectionWrapperWithUniqueSession();

                // Inserting data into redis server
                ChangeTrackingSessionStateItemCollection data = new ChangeTrackingSessionStateItemCollection(new RedisUtility(pc));
                data["key1"] = "value1";
                redisConn.Set(data, 900);

                int lockTimeout = 120000;
                DateTime lockTime = DateTime.Now;
                object lockId;
                ISessionStateItemCollection dataFromRedis;
                int sessionTimeout;
                Assert.True(redisConn.TryTakeWriteLockAndGetData(lockTime, lockTimeout, out lockId, out dataFromRedis, out sessionTimeout));
                redisConn.TryUpdateAndReleaseLock(lockId, dataFromRedis, 900);

                // Get actual connection and check that lock is released
                IDatabase actualConnection = GetRealRedisConnection(redisConn);
                Assert.False(actualConnection.KeyExists(redisConn.Keys.LockKey));
                actualConnection.KeyDelete(redisConn.Keys.DataKey); 
                DisposeRedisConnectionWrapper(redisConn);
            }
        }

<<<<<<< HEAD
        [Fact]
        public void TryRemoveIfLockIdMatch_NullLockId()
        {
            ProviderConfiguration pc = Utility.GetDefaultConfigUtility();
            using (RedisServer redisServer = new RedisServer())
            {
                RedisConnectionWrapper redisConn = GetRedisConnectionWrapperWithUniqueSession();

                // Inserting data into redis server
                ChangeTrackingSessionStateItemCollection data = new ChangeTrackingSessionStateItemCollection(new RedisUtility(pc));
                data["key"] = "value";
                redisConn.Set(data, 900);

                object lockId;
                ISessionStateItemCollection dataFromRedis;
                int sessionTimeout;
                Assert.True(redisConn.TryCheckWriteLockAndGetData(out lockId, out dataFromRedis, out sessionTimeout));
                Assert.Equal(null, lockId);
                Assert.Equal(1, dataFromRedis.Count);
                
                redisConn.TryRemoveAndReleaseLock(null);

                // Get actual connection and get data from redis
                IDatabase actualConnection = GetRealRedisConnection(redisConn);
                Assert.False(actualConnection.KeyExists(redisConn.Keys.DataKey));

                // check lock removed from redis
                Assert.False(actualConnection.KeyExists(redisConn.Keys.LockKey));
                DisposeRedisConnectionWrapper(redisConn);
            }
        }

        [Fact]
        public void TryUpdateIfLockIdMatch_LockIdNull()
        {
            ProviderConfiguration pc = Utility.GetDefaultConfigUtility();
            using (RedisServer redisServer = new RedisServer())
            {
                RedisConnectionWrapper redisConn = GetRedisConnectionWrapperWithUniqueSession();

                // Inserting data into redis server
                ChangeTrackingSessionStateItemCollection data = new ChangeTrackingSessionStateItemCollection(new RedisUtility(pc));
                data["key1"] = "value1";
                redisConn.Set(data, 900);

                DateTime lockTime = DateTime.Now;
                object lockId;
                ISessionStateItemCollection dataFromRedis;
                int sessionTimeout;
                Assert.True(redisConn.TryCheckWriteLockAndGetData(out lockId, out dataFromRedis, out sessionTimeout));
                Assert.Equal(null, lockId);
                Assert.Equal(1, dataFromRedis.Count);
                
                // update session data without lock id (to support lock free session)
                dataFromRedis["key1"] = "value1-updated";
                redisConn.TryUpdateAndReleaseLock(null, dataFromRedis, 900);

                // Get actual connection and get data from redis
                IDatabase actualConnection = GetRealRedisConnection(redisConn);
                HashEntry[] sessionDataFromRedis = actualConnection.HashGetAll(redisConn.Keys.DataKey);
                Assert.Equal(1, sessionDataFromRedis.Length);
                ChangeTrackingSessionStateItemCollection sessionDataFromRedisAsCollection = new ChangeTrackingSessionStateItemCollection(new RedisUtility(pc));
                foreach (HashEntry entry in sessionDataFromRedis)
                {
                    sessionDataFromRedisAsCollection[entry.Name] = RedisUtility.GetObjectFromBytes(entry.Value).ToString();
                }
                Assert.Equal("value1-updated", sessionDataFromRedisAsCollection["key1"]);

                // check lock removed and remove data from redis
                actualConnection.KeyDelete(redisConn.Keys.DataKey);
                Assert.False(actualConnection.KeyExists(redisConn.Keys.LockKey));
                DisposeRedisConnectionWrapper(redisConn);
            }
        }

        [Fact]
        public void TestingForceReconnect()
        {
            ProviderConfiguration pc = Utility.GetDefaultConfigUtility();
            using (RedisServer redisServer = new RedisServer())
            {
                RedisSharedConnection.ReconnectFrequency = TimeSpan.FromMilliseconds(5);
                RedisConnectionWrapper redisConn = GetRedisConnectionWrapperWithUniqueSession();

                DateTimeOffset first_lastReconnectTime = RedisSharedConnection.lastReconnectTime;
                // Inserting data into redis server
                ChangeTrackingSessionStateItemCollection data = new ChangeTrackingSessionStateItemCollection(new RedisUtility(pc));
                data["key"] = "value";
                redisConn.Set(data, 900);
                Assert.Equal(first_lastReconnectTime, RedisSharedConnection.lastReconnectTime);
                System.Threading.Thread.Sleep(6);

                //This should cause RedisConnectionException
                redisServer.Restart();
                redisConn.UpdateExpiryTime(900);

                // This proves that force reconnect happened
                Assert.NotEqual(first_lastReconnectTime, RedisSharedConnection.lastReconnectTime);
                DisposeRedisConnectionWrapper(redisConn);
            }
        }

=======
>>>>>>> b9a5b1d4
        private IDatabase GetRealRedisConnection(RedisConnectionWrapper redisConn)
        {
            return (IDatabase)((StackExchangeClientConnection)redisConn.redisConnection).RealConnection;
        }
    }
}<|MERGE_RESOLUTION|>--- conflicted
+++ resolved
@@ -772,7 +772,6 @@
             }
         }
 
-<<<<<<< HEAD
         [Fact]
         public void TryRemoveIfLockIdMatch_NullLockId()
         {
@@ -848,35 +847,6 @@
             }
         }
 
-        [Fact]
-        public void TestingForceReconnect()
-        {
-            ProviderConfiguration pc = Utility.GetDefaultConfigUtility();
-            using (RedisServer redisServer = new RedisServer())
-            {
-                RedisSharedConnection.ReconnectFrequency = TimeSpan.FromMilliseconds(5);
-                RedisConnectionWrapper redisConn = GetRedisConnectionWrapperWithUniqueSession();
-
-                DateTimeOffset first_lastReconnectTime = RedisSharedConnection.lastReconnectTime;
-                // Inserting data into redis server
-                ChangeTrackingSessionStateItemCollection data = new ChangeTrackingSessionStateItemCollection(new RedisUtility(pc));
-                data["key"] = "value";
-                redisConn.Set(data, 900);
-                Assert.Equal(first_lastReconnectTime, RedisSharedConnection.lastReconnectTime);
-                System.Threading.Thread.Sleep(6);
-
-                //This should cause RedisConnectionException
-                redisServer.Restart();
-                redisConn.UpdateExpiryTime(900);
-
-                // This proves that force reconnect happened
-                Assert.NotEqual(first_lastReconnectTime, RedisSharedConnection.lastReconnectTime);
-                DisposeRedisConnectionWrapper(redisConn);
-            }
-        }
-
-=======
->>>>>>> b9a5b1d4
         private IDatabase GetRealRedisConnection(RedisConnectionWrapper redisConn)
         {
             return (IDatabase)((StackExchangeClientConnection)redisConn.redisConnection).RealConnection;
