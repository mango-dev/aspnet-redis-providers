--- conflicted
+++ resolved
@@ -773,7 +773,6 @@
         }
 
         [Fact]
-<<<<<<< HEAD
         public void TryRemoveIfLockIdMatch_NullLockId()
         {
             ProviderConfiguration pc = Utility.GetDefaultConfigUtility();
@@ -848,11 +847,7 @@
             }
         }
 
-        private StackExchangeClientConnection GetRedisConnection()
-        {
-            StackExchangeClientConnection client = new StackExchangeClientConnection(Utility.GetDefaultConfigUtility());
-            return client;
-=======
+        [Fact]
         public void TestingForceReconnect()
         {
             ProviderConfiguration pc = Utility.GetDefaultConfigUtility();
@@ -877,7 +872,6 @@
                 Assert.NotEqual(first_lastReconnectTime, RedisSharedConnection.lastReconnectTime);
                 DisposeRedisConnectionWrapper(redisConn);
             }
->>>>>>> ae2d3dcb
         }
 
         private IDatabase GetRealRedisConnection(RedisConnectionWrapper redisConn)
