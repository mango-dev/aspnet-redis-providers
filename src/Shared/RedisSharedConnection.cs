--- conflicted
+++ resolved
@@ -91,14 +91,10 @@
 
                     if (firstErrorTime == DateTimeOffset.MinValue)
                     {
-<<<<<<< HEAD
-                        connection = factory.Invoke();
-=======
                         // We got error first time after last reconnect
                         firstErrorTime = utcNow;
                         previousErrorTime = utcNow;
                         return;
->>>>>>> ae2d3dcb
                     }
 
                     var elapsedSinceFirstError = utcNow - firstErrorTime;
