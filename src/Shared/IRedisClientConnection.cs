﻿//
// Copyright (c) Microsoft Corporation.  All rights reserved.
// Licensed under the MIT License. See License.txt in the project root for license information.
//

using System;
using System.Web.SessionState;

namespace Microsoft.Web.Redis
{
    internal interface IRedisClientConnection
    {
<<<<<<< HEAD
        void Close();
=======
>>>>>>> ae2d3dcb
        bool Expiry(string key, int timeInSeconds);
        object Eval(string script, string[] keyArgs, object[] valueArgs);
        string GetLockId(object rowDataFromRedis);
        int GetSessionTimeout(object rowDataFromRedis);
        bool IsLocked(object rowDataFromRedis);
        ISessionStateItemCollection GetSessionData(object rowDataFromRedis);
        void Set(string key, byte[] data, DateTime utcExpiry);
        byte[] Get(string key);
        void Remove(string key);
        byte[] GetOutputCacheDataFromResult(object rowDataFromRedis);
    }
}<|MERGE_RESOLUTION|>--- conflicted
+++ resolved
@@ -10,10 +10,6 @@
 {
     internal interface IRedisClientConnection
     {
-<<<<<<< HEAD
-        void Close();
-=======
->>>>>>> ae2d3dcb
         bool Expiry(string key, int timeInSeconds);
         object Eval(string script, string[] keyArgs, object[] valueArgs);
         string GetLockId(object rowDataFromRedis);
